#![allow(clippy::single_match)]

use simple_logger::SimpleLogger;
use winit::{
<<<<<<< HEAD
    event::{ElementState, Event, KeyEvent, WindowEvent},
    event_loop::{ControlFlow, EventLoop},
    keyboard::Key,
=======
    event::{Event, KeyboardInput, WindowEvent},
    event_loop::EventLoop,
>>>>>>> 6474891f
    window::WindowBuilder,
};

fn main() {
    SimpleLogger::new().init().unwrap();
    let event_loop = EventLoop::new();

    let _window = WindowBuilder::new()
        .with_title("Your faithful window")
        .build(&event_loop)
        .unwrap();

    let mut close_requested = false;

    event_loop.run(move |event, _, control_flow| {
<<<<<<< HEAD
        *control_flow = ControlFlow::Wait;
=======
        use winit::event::{
            ElementState::Released,
            VirtualKeyCode::{N, Y},
        };
        control_flow.set_wait();
>>>>>>> 6474891f

        match event {
            Event::WindowEvent { event, .. } => {
                match event {
                    WindowEvent::CloseRequested => {
                        // `CloseRequested` is sent when the close button on the window is pressed (or
                        // through whatever other mechanisms the window manager provides for closing a
                        // window). If you don't handle this event, the close button won't actually do
                        // anything.

                        // A common thing to do here is prompt the user if they have unsaved work.
                        // Creating a proper dialog box for that is far beyond the scope of this
                        // example, so here we'll just respond to the Y and N keys.
                        println!("Are you ready to bid your window farewell? [Y/N]");
                        close_requested = true;

                        // In applications where you can safely close the window without further
                        // action from the user, this is generally where you'd handle cleanup before
                        // closing the window. How to close the window is detailed in the handler for
                        // the Y key.
                    }
                    WindowEvent::KeyboardInput {
                        event:
                            KeyEvent {
                                logical_key: key,
                                state: ElementState::Released,
                                ..
                            },
                        ..
                    } => {
                        // WARNING: Consider using `key_without_modifers()` if available on your platform.
                        // See the `key_binding` example
                        match key {
                            Key::Character("y") => {
                                if close_requested {
                                    // This is where you'll want to do any cleanup you need.
                                    println!("Buh-bye!");

                                    // For a single-window application like this, you'd normally just
                                    // break out of the event loop here. If you wanted to keep running the
                                    // event loop (i.e. if it's a multi-window application), you need to
                                    // drop the window. That closes it, and results in `Destroyed` being
                                    // sent.
                                    control_flow.set_exit();
                                }
                            }
                            Key::Character("n") => {
                                if close_requested {
                                    println!("Your window will continue to stay by your side.");
                                    close_requested = false;
                                }
                            }
                            _ => (),
                        }
                    }
                    _ => (),
                }
            }
            _ => (),
        }
    });
}<|MERGE_RESOLUTION|>--- conflicted
+++ resolved
@@ -2,14 +2,9 @@
 
 use simple_logger::SimpleLogger;
 use winit::{
-<<<<<<< HEAD
     event::{ElementState, Event, KeyEvent, WindowEvent},
     event_loop::{ControlFlow, EventLoop},
     keyboard::Key,
-=======
-    event::{Event, KeyboardInput, WindowEvent},
-    event_loop::EventLoop,
->>>>>>> 6474891f
     window::WindowBuilder,
 };
 
@@ -25,15 +20,7 @@
     let mut close_requested = false;
 
     event_loop.run(move |event, _, control_flow| {
-<<<<<<< HEAD
-        *control_flow = ControlFlow::Wait;
-=======
-        use winit::event::{
-            ElementState::Released,
-            VirtualKeyCode::{N, Y},
-        };
         control_flow.set_wait();
->>>>>>> 6474891f
 
         match event {
             Event::WindowEvent { event, .. } => {
